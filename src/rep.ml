--- conflicted
+++ resolved
@@ -2054,42 +2054,6 @@
       let regexp = Str.regexp "[ ,\t]" in 
       let fault_localization = ref [] in 
         liter 
-<<<<<<< HEAD
-          (fun (i,_) -> Hashtbl.replace fix_weights i !positive_path_weight) 
-          !fix_localization;
-        let fault_localization = ref [] in 
-          liter 
-            (fun line -> 
-              let stmt, weight, file = 
-                match Str.split regexp line with
-                | [stmt] -> my_int_of_string stmt, !negative_path_weight, ""
-                | [stmt ; weight] -> begin
-                  try
-                    my_int_of_string stmt, float_of_string weight, ""
-                  with _ -> my_int_of_string weight,!negative_path_weight,stmt
-                end
-                | [file ; stmt ; weight] -> 
-                  my_int_of_string stmt, float_of_string weight, file
-                | _ -> 
-                  abort ("ERROR: faultLocRep: compute_localization: %s: malformed line:\n%s\n"
-                  ) !fault_file line
-              in 
-              (* In the "line" scheme, the file uses source code line numbers
-               * (rather than atom-ids). In such a case, we must convert them to
-               * atom-ids. *)
-              let stmts = if scheme = "line" then 
-                  self#atom_id_of_source_line file stmt 
-                else [stmt]
-              in
-                List.iter (fun stmt ->
-                  if stmt >= 1 then begin 
-                    Hashtbl.replace fix_weights stmt 0.5; 
-                    fault_localization := (stmt,weight) :: !fault_localization
-                  end 
-                ) stmts;
-            ) (get_lines fname);
-          lrev !fault_localization, fix_weights
-=======
           (fun line -> 
             let stmt, weight, file = 
               match Str.split regexp line with
@@ -2108,15 +2072,16 @@
             (* In the "line" scheme, the file uses source code line numbers
              * (rather than atom-ids). In such a case, we must convert them to
              * atom-ids. *)
-            let stmt = if scheme = "line" then 
+            let stmts = if scheme = "line" then 
                 self#atom_id_of_source_line file stmt 
-              else stmt
+              else [stmt]
             in
-              if stmt >= 1 then
-                fault_localization := (stmt,weight) :: !fault_localization
+              List.iter (fun stmt ->
+                if stmt >= 1 then
+                  fault_localization := (stmt,weight) :: !fault_localization
+              ) stmts;
           ) (get_lines fname);
         lrev !fault_localization
->>>>>>> c215fecd
     in
     let set_fault wp = fault_localization := wp in
     let set_fix lst = fix_localization := lst in
